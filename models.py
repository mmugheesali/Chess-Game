--- conflicted
+++ resolved
@@ -18,41 +18,12 @@
     Game: High-level controller for the game state, turns, and player management.
     AIPlayer: A simple AI to play against, with different difficulty settings.
 """
+
 from __future__ import annotations
 from typing import List, Optional, Tuple
-from enum import Enum
-<<<<<<< HEAD
-import random
-
-
-class PieceColor(Enum):
-    """Enumeration for the color of a chess piece or player."""
-    WHITE = "white"
-    BLACK = "black"
-
-    def __str__(self):
-        """Return the string value of the enum member."""
-        return self.value
-=======
-from pieces import Piece, PieceColor, Pawn, Rook, Knight, Bishop, Queen, King
->>>>>>> ac9f30fe
-
-
-class Difficulty(Enum):
-    """Enumeration for the AI difficulty level."""
-    EASY = "easy"
-    MEDIUM = "medium"
-    HARD = "hard"
-
-
-class GameMode(Enum):
-    """Enumeration for the game mode."""
-    PLAYER_VS_PLAYER = "player_vs_player"
-    PLAYER_VS_AI = "player_vs_ai"
-
-    def __str__(self):
-        """Return the string value of the enum member."""
-        return self.value
+from enums import Difficulty, GameMode, PieceColor
+from pieces import Piece, Pawn, Rook, Knight, Bishop, Queen, King
+from ai import AIPlayer
 
 
 class Board:
@@ -68,6 +39,7 @@
         moveHistory (List[List[str]]): A list of moves made during the game,
             stored in algebraic notation (e.g., [['e2', 'e4']]).
     """
+
     def __init__(self):
         """Initializes the Board, creating an empty grid and setting up pieces."""
         self.grid: List[List[Optional[Piece]]] = [[None for _ in range(8)] for _ in range(8)]
@@ -118,6 +90,7 @@
         self.grid[current_pos[0]][current_pos[1]] = None
         original_pos = piece.get_position()
         piece.set_position(new_pos)
+
         # A move is illegal if it places the mover's own king in check.
         if self.is_color_in_check(piece.get_color()):
             # Undo the move
@@ -200,7 +173,6 @@
             return PieceColor.BLACK
         return None
 
-<<<<<<< HEAD
     def is_color_in_check(self, color: PieceColor) -> bool:
         """
         Checks if a specific color's king is in check.
@@ -215,14 +187,16 @@
         for col in range(8):
             for row in range(8):
                 piece = self.grid[col][row]
-                if isinstance(piece, King):
-                    if piece.get_color() == color:
-                        king_pos = (col, row)
-                        if self.is_square_attacked_by(
-                            king_pos, PieceColor.BLACK if color == PieceColor.WHITE else PieceColor.WHITE
-                        ):
-                            return True
-        return False
+                if isinstance(piece, King) and piece.get_color() == color:
+                    king_pos = (col, row)
+                    break
+                if king_pos:
+                    break
+        if not king_pos:
+            return False
+
+        opponent_color = PieceColor.BLACK if color == PieceColor.WHITE else PieceColor.WHITE
+        return self.is_square_attacked_by(king_pos, opponent_color)
 
     def is_checkmate(self, checked_color: PieceColor) -> bool:
         """
@@ -337,216 +311,6 @@
         self.position_history[pos_hash] = self.position_history.get(pos_hash, 0) + 1
 
 
-class Piece:
-    """
-    Abstract base class for all chess pieces.
-
-    Attributes:
-        color (PieceColor): The color of the piece.
-        position (Tuple[int, int]): The (column, row) coordinates of the piece.
-        symbol (str): A single character representing the piece type and color
-                      (e.g., 'P' for white pawn, 'p' for black pawn).
-    """
-    def __init__(self, color: PieceColor, position: Tuple[int, int], symbol: str):
-        """Initializes a Piece with a color, position, and symbol."""
-        self.color = color
-        self.position = position
-        self.symbol = symbol
-
-    def get_moves(self, grid: List[List[Optional["Piece"]]]) -> List[Tuple[int, int]]:
-        """
-        Generates a list of pseudo-legal moves for this piece.
-
-        "Pseudo-legal" means they follow the piece's move rules but do not
-        account for whether the move would leave the king in check.
-
-        Args:
-            grid (List[List[Optional[Piece]]]): The current board grid.
-
-        Returns:
-            List[Tuple[int, int]]: A list of possible destination coordinates.
-        """
-        raise NotImplementedError("Subclasses should implement this method")
-
-    @staticmethod
-    def pos_to_algebraic(pos: Tuple[int, int]) -> str:
-        """Converts a 0-indexed (col, row) tuple to an algebraic notation string."""
-        col, row = pos
-        return f"{chr(col + ord('a'))}{row + 1}"
-
-    def get_position(self) -> Tuple[int, int]:
-        """Returns the current (col, row) position of the piece."""
-        return self.position
-
-    def get_algebraic_position(self) -> str:
-        """Returns the current position in algebraic notation (e.g., 'e4')."""
-        return self.pos_to_algebraic(self.position)
-
-    def set_position(self, newPos: Tuple[int, int]):
-        """Updates the piece's position."""
-        self.position = newPos
-
-    def get_color(self) -> PieceColor:
-        """Returns the color of the piece."""
-        return self.color
-
-    def get_symbol(self) -> str:
-        """Returns the character symbol of the piece."""
-        return self.symbol
-
-
-class Pawn(Piece):
-    """Represents a Pawn, which moves forward and captures diagonally."""
-    def __init__(self, color, position):
-        super().__init__(color, position, "P" if color == PieceColor.WHITE else "p")
-
-    def get_moves(self, grid: List[List[Optional[Piece]]]) -> List[Tuple[int, int]]:
-        moves = []
-        x, y = self.position
-        direction = 1 if self.color == PieceColor.WHITE else -1
-        start_row = 1 if self.color == PieceColor.WHITE else 6
-        if 0 <= y + direction <= 7 and not grid[x][y + direction]:
-            moves.append((x, y + direction))
-            # 2-square forward (only if 1-square is also possible)
-            if y == start_row and not grid[x][y + 2 * direction]:
-                moves.append((x, y + 2 * direction))
-        # Captures
-        for dx in [-1, 1]:
-            if 0 <= x + dx <= 7 and 0 <= y + direction <= 7:
-                target = grid[x + dx][y + direction]
-                if target and target.get_color() != self.color:
-                    moves.append((x + dx, y + direction))
-        return moves
-
-
-class Rook(Piece):
-    """Represents a Rook, which moves horizontally or vertically."""
-    def __init__(self, color, position):
-        super().__init__(color, position, "R" if color == PieceColor.WHITE else "r")
-
-    def get_moves(self, grid: List[List[Optional["Piece"]]]) -> List[Tuple[int, int]]:
-        moves = []
-        x, y = self.position
-        directions = [(0, 1), (0, -1), (1, 0), (-1, 0)]
-        for dx, dy in directions:
-            for i in range(1, 8):
-                nx, ny = x + i * dx, y + i * dy
-                if not (0 <= nx <= 7 and 0 <= ny <= 7):
-                    break
-                target = grid[nx][ny]
-                if target:
-                    if target.get_color() != self.color:
-                        moves.append((nx, ny))
-                    break
-                moves.append((nx, ny))
-        return moves
-
-
-class Knight(Piece):
-    """Represents a Knight, which moves in an 'L' shape and can jump over pieces."""
-    def __init__(self, color, position):
-        super().__init__(color, position, "N" if color == PieceColor.WHITE else "n")
-
-    def get_moves(self, grid: List[List[Optional["Piece"]]]) -> List[Tuple[int, int]]:
-        moves = []
-        x, y = self.position
-        potential_moves = [
-            (x + 1, y + 2), (x - 1, y + 2), (x + 1, y - 2), (x - 1, y - 2),
-            (x + 2, y + 1), (x - 2, y + 1), (x + 2, y - 1), (x - 2, y - 1),
-        ]
-        for nx, ny in potential_moves:
-            if 0 <= nx <= 7 and 0 <= ny <= 7:
-                target = grid[nx][ny]
-                if not target or target.get_color() != self.color:
-                    moves.append((nx, ny))
-        return moves
-
-
-class Bishop(Piece):
-    """Represents a Bishop, which moves diagonally."""
-    def __init__(self, color, position):
-        super().__init__(color, position, "B" if color == PieceColor.WHITE else "b")
-
-    def get_moves(self, grid: List[List[Optional["Piece"]]]) -> List[Tuple[int, int]]:
-        moves = []
-        x, y = self.position
-        directions = [(1, 1), (1, -1), (-1, 1), (-1, -1)]
-        for dx, dy in directions:
-            for i in range(1, 8):
-                nx, ny = x + i * dx, y + i * dy
-                if not (0 <= nx <= 7 and 0 <= ny <= 7):
-                    break
-                target = grid[nx][ny]
-                if target:
-                    if target.get_color() != self.color:
-                        moves.append((nx, ny))
-                    break
-                moves.append((nx, ny))
-        return moves
-
-
-class Queen(Piece):
-    """Represents a Queen, which combines the moves of a Rook and a Bishop."""
-    def __init__(self, color, position):
-        super().__init__(color, position, "Q" if color == PieceColor.WHITE else "q")
-
-    def get_moves(self, grid: List[List[Optional["Piece"]]]) -> List[Tuple[int, int]]:
-        # A Queen's moves are the combination of a Rook's and a Bishop's moves.
-        return Rook.get_moves(self, grid) + Bishop.get_moves(self, grid)
-
-
-class King(Piece):
-    """Represents a King, which moves one square in any direction."""
-    def __init__(self, color, position):
-        super().__init__(color, position, "K" if color == PieceColor.WHITE else "k")
-
-    def get_moves(self, grid: List[List[Optional["Piece"]]]) -> List[Tuple[int, int]]:
-        moves = []
-        x, y = self.position
-        for dx in [-1, 0, 1]:
-            for dy in [-1, 0, 1]:
-                if dx == 0 and dy == 0:
-                    continue
-                nx, ny = x + dx, y + dy
-                if 0 <= nx <= 7 and 0 <= ny <= 7:
-                    target = grid[nx][ny]
-                    if not target or target.get_color() != self.color:
-                        moves.append((nx, ny))
-        return moves
-
-
-=======
-    def is_checkmate(self, checked_color) -> bool:
-        """Check if the player whose king is in check has no valid moves to escape check."""
-
-        # Try every possible move for the checked player
-        for col1 in range(8):
-            for row1 in range(8):
-                piece: Optional[Piece] = self.grid[col1][row1]
-                if piece and piece.get_color() == checked_color:
-                    for col2 in range(8):
-                        for row2 in range(8):
-                            if piece.is_valid_move((col1, row1), (col2, row2), self.grid):
-                                # Save original state
-                                captured = self.grid[col2][row2]
-                                self.grid[col2][row2] = piece
-                                self.grid[col1][row1] = None
-                                original_pos = piece.position
-                                piece.set_position((col2, row2))
-
-                                still_in_check = self.is_check() == checked_color
-
-                                # Undo
-                                self.grid[col1][row1] = piece
-                                self.grid[col2][row2] = captured
-                                piece.set_position(original_pos)
-
-                                if not still_in_check:
-                                    return False
-        return True
-
-
->>>>>>> ac9f30fe
 class Game:
     """
     Manages the overall state and flow of a single chess game.
@@ -565,6 +329,7 @@
         ai_player (Optional[AIPlayer]): The `AIPlayer` instance for PvAI games.
         game_mode (Optional[GameMode]): The current game mode.
     """
+
     def __init__(self):
         """Initializes a Game object in a 'not_started' state."""
         self.board = None
@@ -747,316 +512,4 @@
             self.board.grid[pos[0]][pos[1]] = piece
             self.board.grid[end_pos[0]][end_pos[1]] = captured
             piece.set_position(original_pos)
-        return legal_moves
-
-
-class AIPlayer:
-    """
-    Represents an AI player that can make moves based on a difficulty level.
-    This class uses a simple evaluation function and a minimax algorithm with alpha-beta pruning
-    to determine the best move for the AI.
-    Attributes:
-        difficulty (Difficulty): The difficulty level of the AI.
-        color (PieceColor): The color of the AI player.
-        PIECE_VALUES (Dict[str, int]): A dictionary mapping piece symbols to their values.
-        POSITION_TABLES (Dict[str, List[List[int]]]): A dictionary mapping piece symbols to their
-            position evaluation tables, which provide a score based on the piece's position on the board.
-    """
-    PAWN_TABLE = [
-        [0, 0, 0, 0, 0, 0, 0, 0],
-        [5, 10, 10, -20, -20, 10, 10, 5],
-        [5, -5, -10, 0, 0, -10, -5, 5],
-        [0, 0, 0, 20, 20, 0, 0, 0],
-        [5, 5, 10, 25, 25, 10, 5, 5],
-        [10, 10, 20, 30, 30, 20, 10, 10],
-        [50, 50, 50, 50, 50, 50, 50, 50],
-        [0, 0, 0, 0, 0, 0, 0, 0],
-    ]
-    KNIGHT_TABLE = [
-        [-50, -40, -30, -30, -30, -30, -40, -50],
-        [-40, -20, 0, 5, 5, 0, -20, -40],
-        [-30, 0, 10, 15, 15, 10, 0, -30],
-        [-30, 5, 15, 20, 20, 15, 5, -30],
-        [-30, 0, 15, 20, 20, 15, 0, -30],
-        [-30, 5, 10, 15, 15, 10, 5, -30],
-        [-40, -20, 0, 0, 0, 0, -20, -40],
-        [-50, -40, -30, -30, -30, -30, -40, -50],
-    ]
-    BISHOP_TABLE = [
-        [-20, -10, -10, -10, -10, -10, -10, -20],
-        [-10, 5, 0, 0, 0, 0, 5, -10],
-        [-10, 10, 10, 10, 10, 10, 10, -10],
-        [-10, 0, 10, 10, 10, 10, 0, -10],
-        [-10, 5, 5, 10, 10, 5, 5, -10],
-        [-10, 0, 5, 10, 10, 5, 0, -10],
-        [-10, 0, 0, 0, 0, 0, 0, -10],
-        [-20, -10, -10, -10, -10, -10, -10, -20],
-    ]
-    ROOK_TABLE = [
-        [0, 0, 0, 5, 5, 0, 0, 0],
-        [-5, 0, 0, 0, 0, 0, 0, -5],
-        [-5, 0, 0, 0, 0, 0, 0, -5],
-        [-5, 0, 0, 0, 0, 0, 0, -5],
-        [-5, 0, 0, 0, 0, 0, 0, -5],
-        [-5, 0, 0, 0, 0, 0, 0, -5],
-        [5, 10, 10, 10, 10, 10, 10, 5],
-        [0, 0, 0, 0, 0, 0, 0, 0],
-    ]
-    QUEEN_TABLE = [
-        [-20, -10, -10, -5, -5, -10, -10, -20],
-        [-10, 0, 5, 0, 0, 0, 0, -10],
-        [-10, 5, 5, 5, 5, 5, 0, -10],
-        [0, 0, 5, 5, 5, 5, 0, -5],
-        [-5, 0, 5, 5, 5, 5, 0, -5],
-        [-10, 0, 5, 5, 5, 5, 0, -10],
-        [-10, 0, 0, 0, 0, 0, 0, -10],
-        [-20, -10, -10, -5, -5, -10, -10, -20],
-    ]
-
-    def __init__(self, difficulty: Difficulty, color: PieceColor):
-        """Initializes the AIPlayer with a difficulty level and color."""
-        self.difficulty = difficulty
-        self.color = color
-        self.PIECE_VALUES = {"P": 100, "N": 320, "B": 330, "R": 500, "Q": 900, "K": 20000}
-        self.POSITION_TABLES = {
-            "P": self.PAWN_TABLE, "N": self.KNIGHT_TABLE, "B": self.BISHOP_TABLE,
-            "R": self.ROOK_TABLE, "Q": self.QUEEN_TABLE,
-        }
-
-    def get_best_move(self, board: Board) -> Optional[Tuple[Tuple[int, int], Tuple[int, int]]]:
-        """
-        Determines the best move for the AI based on its difficulty setting.
-
-        Args:
-            board (Board): The current game board.
-
-        Returns:
-            Optional[Tuple[Tuple[int, int], Tuple[int, int]]]: The chosen move as
-                a ((start_col, start_row), (end_col, end_row)) tuple, or None
-                if no legal moves are available.
-        """
-        legal_moves = self.get_legal_moves(board, self.color)
-        if not legal_moves:
-            return None
-        if self.difficulty == Difficulty.EASY:
-            return self.get_easy_move(board)
-        elif self.difficulty == Difficulty.MEDIUM:
-            return self.get_medium_move(board)
-        elif self.difficulty == Difficulty.HARD:
-            return self.get_hard_move(board)
-        return None
-
-    def get_legal_moves(self, board: Board, color: PieceColor) -> List[Tuple[Tuple[int, int], Tuple[int, int]]]:
-        """
-        Generates a list of all possible legal moves for the AI's color by calling
-        the board's move generation method.
-
-        Args:
-            board (Board): The current game board.
-            color (PieceColor): The color of the AI player.
-
-        Returns:
-            List[Tuple[Tuple[int, int], Tuple[int, int]]]: A list of valid moves.
-        """
-        return board.get_all_legal_moves(color)
-
-    def evaluate_board(self, board: Board, turn: PieceColor) -> float:
-        """
-        Calculates a score for the current board state from the AI's perspective.
-        The evaluation function considers:
-        - Material value: Each piece has a point value.
-        - Positional value: Pieces are worth more on certain squares.
-        - Repetition penalty: Discourages repeating moves that lead to a draw.
-        The final score is relative to the AI player's color (`self.color`). A positive
-        score is good for the AI, while a negative score is good for the opponent.
-
-        Args:
-            board (Board): The board state to evaluate.
-            turn (PieceColor): The player whose turn it is in this position.
-
-        Returns:
-            float: The calculated score for the board position.
-        """
-        total_value = 0
-        for col in range(8):
-            for row in range(8):
-                piece = board.grid[col][row]
-                if piece:
-                    piece_type = piece.get_symbol().upper()
-                    material_value = self.PIECE_VALUES[piece_type]
-                    pos_table = self.POSITION_TABLES.get(piece_type)
-                    positional_value = 0
-                    if pos_table:
-                        if piece.get_color() == PieceColor.WHITE:
-                            positional_value = pos_table[row][col]
-                        else:
-                            positional_value = pos_table[7 - row][col]
-                    score = material_value + positional_value
-                    if piece.get_color() == self.color:
-                        total_value += score
-                    else:
-                        total_value -= score
-        # Repetition Penalty: Discourage moving to a state that has already occurred.
-        position_hash = board.get_position_hash(turn)
-        repetitions = board.position_history.get(position_hash, 0)
-        repetition_penalty = 0
-        if repetitions > 0:
-            # Penalize the first repetition slightly, and subsequent ones more harshly.
-            repetition_penalty = 150 * repetitions
-        # The evaluation is always from the perspective of self.color.
-        # Subtracting the penalty makes this repeated move less attractive.
-        return total_value - repetition_penalty
-
-    def minmax(
-        self, board: Board, depth: int, alpha: float, beta: float, maximizing_player: bool
-    ) -> Tuple[float, Optional[Tuple]]:
-        """
-        Implements the minimax algorithm with alpha-beta pruning to find the best move.
-
-        This is a recursive function that explores future game states to a certain
-        `depth`, evaluating the outcome of each move. Alpha-beta pruning is used
-        to cut off branches of the search tree that are guaranteed to be worse
-        than a previously found move, significantly speeding up the search.
-
-        Args:
-            board (Board): The current board state.
-            depth (int): The remaining depth to search.
-            alpha (float): The best score found so far for the maximizing player.
-            beta (float): The best score found so far for the minimizing player.
-            maximizing_player (bool): True if the current player is the AI (maximizer),
-                                      False if it's the opponent (minimizer).
-
-        Returns:
-            Tuple[float, Optional[Tuple]]: A tuple containing the best evaluation score
-                                           and the corresponding move.
-        """
-        current_player_color = (
-            self.color if maximizing_player else (PieceColor.BLACK if self.color == PieceColor.WHITE else PieceColor.WHITE)
-        )
-        if depth == 0:
-            return self.evaluate_board(board, current_player_color), None
-        legal_moves = self.get_legal_moves(board, current_player_color)
-        if not legal_moves:
-            # If there are no legal moves, the game is over (checkmate or stalemate).
-            if board.is_color_in_check(current_player_color):
-                # Checkmate: worst possible score for the current player.
-                score = float("-inf") if maximizing_player else float("inf")
-                return score, None
-            else:
-                # Stalemate: a neutral score of 0.
-                return 0, None
-        # Score moves to prioritize captures. This makes alpha-beta pruning much more effective.
-        def score_move(move):
-            start_pos, end_pos = move
-            score = 0
-            captured_piece = board.grid[end_pos[0]][end_pos[1]]
-            if captured_piece:
-                # Prioritize capturing a high-value piece with a low-value one
-                attacking_piece = board.grid[start_pos[0]][start_pos[1]]
-                score = 10 * self.PIECE_VALUES[captured_piece.symbol.upper()] - self.PIECE_VALUES[attacking_piece.symbol.upper()]
-            return score
-        sorted_moves = sorted(legal_moves, key=score_move, reverse=True)
-        best_move = sorted_moves[0]  # Default to the best-scored move
-        if maximizing_player:
-            max_eval = float("-inf")
-            for move in sorted_moves:
-                start_pos, end_pos = move
-                original_piece = board.grid[start_pos[0]][start_pos[1]]
-                captured_piece = board.grid[end_pos[0]][end_pos[1]]
-                board.grid[end_pos[0]][end_pos[1]] = original_piece
-                board.grid[start_pos[0]][start_pos[1]] = None
-                original_piece.set_position(end_pos)
-                eval_score, _ = self.minmax(board, depth - 1, alpha, beta, False)
-                board.grid[start_pos[0]][start_pos[1]] = original_piece
-                board.grid[end_pos[0]][end_pos[1]] = captured_piece
-                original_piece.set_position(start_pos)
-                if eval_score > max_eval:
-                    max_eval = eval_score
-                    best_move = move
-                alpha = max(alpha, eval_score)
-                if beta <= alpha:
-                    break
-            return max_eval, best_move
-        else:  # Minimizing Player
-            min_eval = float("inf")
-            for move in sorted_moves:
-                start_pos, end_pos = move
-                original_piece = board.grid[start_pos[0]][start_pos[1]]
-                captured_piece = board.grid[end_pos[0]][end_pos[1]]
-                board.grid[end_pos[0]][end_pos[1]] = original_piece
-                board.grid[start_pos[0]][start_pos[1]] = None
-                original_piece.set_position(end_pos)
-                eval_score, _ = self.minmax(board, depth - 1, alpha, beta, True)
-                board.grid[start_pos[0]][start_pos[1]] = original_piece
-                board.grid[end_pos[0]][end_pos[1]] = captured_piece
-                original_piece.set_position(start_pos)
-                if eval_score < min_eval:
-                    min_eval = eval_score
-                    best_move = move
-                beta = min(beta, eval_score)
-                if beta <= alpha:
-                    break
-            return min_eval, best_move
-
-    def get_easy_move(self, board: Board) -> Optional[Tuple[Tuple[int, int], Tuple[int, int]]]:
-        """
-        Selects a move for the 'Easy' difficulty level.
-
-        The strategy is to find the highest-value capture available. If no
-        captures are possible, it makes a random legal move.
-
-        Args:
-            board (Board): The current game board.
-
-        Returns:
-            A legal move, or None if no moves are available.
-        """
-        legal_moves = self.get_legal_moves(board, self.color)
-        if not legal_moves:
-            return None
-        best_capture_score = -1
-        best_move = None
-        for move in legal_moves:
-            end_pos = move[1]
-            captured_piece = board.grid[end_pos[0]][end_pos[1]]
-            if captured_piece:
-                score = self.PIECE_VALUES[captured_piece.get_symbol().upper()]
-                if score > best_capture_score:
-                    best_capture_score = score
-                    best_move = move
-        if best_move:
-            return best_move
-        return random.choice(legal_moves)
-
-    def get_medium_move(self, board: Board) -> Optional[Tuple[Tuple[int, int], Tuple[int, int]]]:
-        """
-        Selects a move for the 'Medium' difficulty level.
-
-        This method uses the minimax algorithm with a search depth of 2 to find
-        the best move according to the evaluation function.
-
-        Args:
-            board (Board): The current game board.
-
-        Returns:
-            The best move found by the minimax search, or None.
-        """
-        score, best_move = self.minmax(board, 2, float("-inf"), float("inf"), True)
-        return best_move
-
-    def get_hard_move(self, board: Board) -> Optional[Tuple[Tuple[int, int], Tuple[int, int]]]:
-        """
-        Selects a move for the 'Hard' difficulty level.
-
-        This method uses the minimax algorithm with a search depth of 3, allowing
-        it to look further ahead and make more strategic decisions than the
-        medium difficulty.
-
-        Args:
-            board (Board): The current game board.
-
-        Returns:
-            The best move found by the minimax search, or None.
-        """
-        score, best_move = self.minmax(board, 3, float("-inf"), float("inf"), True)
-        return best_move+        return legal_moves