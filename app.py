"""
app.py - Flask backend for Chess Game

This module provides the server-side logic for a web-based chess game.
It manages the game state, player actions, AI moves, leaderboard, and file I/O.

Key Features:
- RESTful API endpoints for game control, moves, state, leaderboard, save/load
- In-memory and file-based persistence for game state and leaderboard
- Handles both player-vs-player and player-vs-AI modes
- Uses models.py for chess logic and data structures
"""

import os
import json
import csv
from flask import Flask, request, jsonify, render_template, url_for, redirect
from models import Game, Difficulty, Piece, PieceColor, Pawn, Rook, Knight, Bishop, Queen, King

app = Flask(__name__)

# --- File Configuration ---
GAME_STATE_FILE = "data/games.json"  # Path to the file for saving/loading game state.
LEADERBOARD_FILE = "data/leaderboard.csv"  # Path to the CSV file for storing player leaderboard data.

# In-memory game object, which will be synced with the file system.
# This global object holds the state of the currently active game.
game = Game()

# --- Mapping for Deserialization ---
# Maps character symbols back to their corresponding Piece classes and colors.
# This is used when loading a game state from a file or another serialized format.
PIECE_MAP = {
    "p": (Pawn, PieceColor.BLACK),
    "r": (Rook, PieceColor.BLACK),
    "n": (Knight, PieceColor.BLACK),
    "b": (Bishop, PieceColor.BLACK),
    "q": (Queen, PieceColor.BLACK),
    "k": (King, PieceColor.BLACK),
    "P": (Pawn, PieceColor.WHITE),
    "R": (Rook, PieceColor.WHITE),
    "N": (Knight, PieceColor.WHITE),
    "B": (Bishop, PieceColor.WHITE),
    "Q": (Queen, PieceColor.WHITE),
    "K": (King, PieceColor.WHITE),
}

# --- Helper Functions for File I/O and Serialization ---


def get_current_state_json():
    """Gets the current game state and formats it for a JSON response.

    If no game has been started, it returns an error dictionary. Otherwise,
    it calls the `get_game_state` method on the global `game` object.

    Returns:
        dict: A dictionary representing the current game state or an error message.
    """
    if game.game_status == "not_started":
        return {"error": "Game not started. Please POST to /start first."}

    state = game.get_game_state()
    return state


def update_leaderboard(winner_name, loser_name):
    """Reads, updates, and writes the leaderboard CSV file.

    This function is called when a game ends in a checkmate. It updates the win/loss
    records for the specified players. If a player is not already in the
    leaderboard, they are added.

    Args:
        winner_name (str): The name of the winning player.
        loser_name (str): The name of the losing player.
    """
    records = []
    player_found = {"winner": False, "loser": False}

    # Read existing data
    if os.path.exists(LEADERBOARD_FILE):
        with open(LEADERBOARD_FILE, mode="r", newline="") as f:
            reader = csv.DictReader(f)
            for row in reader:
                if row["player_name"] == winner_name:
                    row["wins"] = int(row["wins"]) + 1
                    player_found["winner"] = True
                elif row["player_name"] == loser_name:
                    row["losses"] = int(row["losses"]) + 1
                    player_found["loser"] = True
                records.append(row)

    # Add new players if they weren't in the file
    if not player_found["winner"]:
        records.append({"player_name": winner_name, "wins": 1, "losses": 0, "draws": 0})
    if not player_found["loser"]:
        records.append({"player_name": loser_name, "wins": 0, "losses": 1, "draws": 0})

    # Write all data back to the file
    with open(LEADERBOARD_FILE, mode="w", newline="") as f:
        fieldnames = ["player_name", "wins", "losses", "draws"]
        writer = csv.DictWriter(f, fieldnames=fieldnames)
        writer.writeheader()
        writer.writerows(records)


def algebraic_to_tuple(pos: str) -> tuple[int, int]:
    """Converts algebraic chess notation (e.g., 'e4') to a 0-indexed tuple.

    Args:
        pos (str): The algebraic notation string (e.g., 'a1', 'h8').

    Returns:
        tuple[int, int]: A 0-indexed (column, row) tuple. For example,
                         'a1' becomes (0, 0) and 'h8' becomes (7, 7).

    Raises:
        ValueError: If the input string is not valid algebraic notation.
    """
    if len(pos) != 2 or pos[0] not in "abcdefgh" or pos[1] not in "12345678":
        raise ValueError(f"Invalid chess position: {pos}")

    col = ord(pos[0]) - ord("a")  # 'a' -> 0, 'h' -> 7
    row = int(pos[1]) - 1  # '1' -> 0, '8' -> 7
    return (col, row)


# --- API Endpoints ---


@app.route("/")
def index():
    """Renders the main page.

    If a game is not active, it displays the starting page where users can
    set up a new game. If a game is already active, it redirects the user to the
    `/play` route to continue their game.
    """
    if game.game_status != "active":
        return render_template("starting_page.html")
    else:
        return redirect(url_for("play"))


@app.route("/play")
def play():
    """Renders the game board page.

    If a game is active, it displays the main `chess.html` template.
    If no game has been started, it redirects back to the index page.
    """
    if game.game_status == "not_started":
        return redirect(url_for("index"))
    return render_template("chess.html")


@app.route("/start", methods=["POST"])
def start_game():
    """Starts a new game.

    Initializes a new global `game` object based on the provided settings.
    This endpoint expects a JSON payload with player names and game mode.

    JSON Payload:
        {
            "player_white": "Player1",
            "player_black": "Player2",
            "game_mode": "player_vs_player" | "player_vs_ai",
            "difficulty": "easy" | "medium" | "hard" (optional, required for AI mode)
        }

    Returns:
        JSON: A success message and the initial game state, or an error message.
              (200 OK, 400 Bad Request)
    """
    global game
    data = request.get_json()
    difficulty = None
    if not data or "player_white" not in data or "player_black" not in data or "game_mode" not in data:
        return jsonify(
            {"error": "Player names 'player_white' and 'player_black' must be provided.Along with the game mode."}
        ), 400

    if data["game_mode"] == "player_vs_ai":
        difficulty_str = data.get("difficulty")
        try:
            difficulty = Difficulty(difficulty_str.lower())
        except ValueError:
            return jsonify({"error": "Invalid difficulty. Choose from 'easy', 'medium', or 'hard'."}), 400

    game = Game()  # Create a fresh game instance
    game.start_game(difficulty, data["player_white"], data["player_black"], data["game_mode"])

    return jsonify(
        {
            "message": f"New game started for {game.player_white} (White) vs. {game.player_black} (Black).",
            "state": get_current_state_json(),
        }
    ), 200


@app.route("/end", methods=["GET"])
def end_game():
    """Ends the current game and resets the global game object.

    This allows users to return to the starting screen to begin a new game
    without restarting the server.

    Returns:
        JSON: A confirmation message. (200 OK)
    """
    game.end_game()
    return jsonify({"message": "Game ended successfully. You can start a new game."}), 200


@app.route("/state", methods=["GET"])
def get_state():
    """Returns the current state of the game.

    This is a public API endpoint for fetching the complete game state, including
    the board layout, current turn, game status, and player information.

    Returns:
        JSON: The current game state object, or an error if the game is not
              started. (200 OK, 404 Not Found)
    """
    state_data = get_current_state_json()
    if "error" in state_data:
        return jsonify(state_data), 404
    return jsonify(state_data), 200


@app.route("/move", methods=["POST"])
def make_move():
    """Accepts a move, validates it, and updates the board.

    This endpoint processes a player's move. It validates the move's legality
    through the `game.make_move` method. If the move results in a checkmate,
    it updates the leaderboard.

    JSON Payload:
        {
            "from": "e2",
            "to": "e4"
        }

    Returns:
        JSON: A success message and the updated game state, or an error message
              explaining why the move was invalid. (200 OK, 400 Bad Request)
    """
    if game.game_status != "active":
        return jsonify({"error": f"Game not active (status: {game.game_status}). Please start a new game."}), 400

    data = request.get_json()
    if not data or "from" not in data or "to" not in data:
        return jsonify({"error": "Move requires 'from' and 'to' positions in algebraic notation (e.g., 'e2')."}), 400

    try:
        start_pos = algebraic_to_tuple(data["from"])
        end_pos = algebraic_to_tuple(data["to"])
    except ValueError:
        return jsonify({"error": "Invalid algebraic notation. Use format like 'a2'."}), 400

    success, message = game.make_move(start_pos, end_pos)

    if success:
        # Check if the game ended to update the leaderboard
        if game.game_status == "checkmate":
            winner = game.player_white if game.winner == PieceColor.WHITE else game.player_black
            loser = game.player_black if game.winner == PieceColor.WHITE else game.player_white
            update_leaderboard(winner, loser)
            message = f"Checkmate! {winner} wins."

        response = {"message": message, "state": get_current_state_json()}
        return jsonify(response), 200
    else:
        return jsonify({"error": message}), 400


@app.route("/ai-move", methods=["GET"])
def ai_move():
    """Generates and applies a move for the AI player.

    This should be called when it is the AI's turn in a 'player_vs_ai' game.
    It triggers the `game.make_ai_move` method to calculate and perform a move.

    Returns:
        JSON: A message describing the AI's move and the updated game state,
              or an error if an AI move cannot be made. (200 OK, 400 Bad Request)
    """

    if game.game_status != "active" or not game.ai_player:
        return jsonify({"error": "AI move not available. Ensure the game is active and against AI."}), 400

    success, message = game.make_ai_move()
    if success:
        return jsonify({"message": message, "state": get_current_state_json()}), 200
    else:
        return jsonify({"error": message}), 400


@app.route("/leaderboard", methods=["GET"])
def get_leaderboard():
    """Returns leaderboard data from the CSV file.

    Reads the `leaderboard.csv` file, converts its contents to a list of
    JSON objects, sorts them by wins in descending order, and returns the list.

    Returns:
        JSON: A list of player objects, each with 'player_name', 'wins',
              'losses', and 'draws'. The list is sorted by wins. (200 OK)
    """
    if not os.path.exists(LEADERBOARD_FILE):
        return jsonify([]), 200  # Return empty list if file doesn't exist

    leaderboard = []
    with open(LEADERBOARD_FILE, mode="r", newline="") as f:
        reader = csv.DictReader(f)
        for row in reader:
            # Convert numbers to int for proper JSON typing
            row["wins"] = int(row["wins"])
            row["losses"] = int(row["losses"])
            row["draws"] = int(row["draws"])
            leaderboard.append(row)

    # Sort by wins, descending
    leaderboard.sort(key=lambda x: x["wins"], reverse=True)
    return jsonify(leaderboard), 200


@app.route("/save", methods=["POST"])
def save_game_to_file():
    """Saves the current game state to `games.json`.

    Serializes the current in-memory `game` object and writes it to the
    `GAME_STATE_FILE`.

    Returns:
        JSON: A success message, or an error if there is no active game
              to save. (200 OK, 400 Bad Request)
    """
    if game.game_status == "not_started":
        return jsonify({"error": "No active game to save."}), 400

    # Create a dictionary matching the required file format
    state_to_save = {
        "game_id": 1,  # Using a static ID as per the example
        "game": get_current_state_json(),
    }

    with open(GAME_STATE_FILE, "w") as f:
        json.dump(state_to_save, f, indent=4)

    return jsonify({"message": f"Game state saved to {GAME_STATE_FILE}."}), 200


@app.route("/load", methods=["GET"])
def load_game_from_file():
    """Loads a saved game state from `games.json`.

    Reads the `GAME_STATE_FILE`, reconstructs the `Game` object from the
    JSON data, and replaces the global `game` instance with the loaded game.
    This allows play to resume from a previously saved state.

    Returns:
        JSON: A success message and the loaded game state, or an error if
              the file doesn't exist. (200 OK, 404 Not Found)
    """
    global game
    if not os.path.exists(GAME_STATE_FILE):
        return jsonify({"error": f"No saved game file found at {GAME_STATE_FILE}."}), 404

    with open(GAME_STATE_FILE, "r") as f:
        data = json.load(f)

    # Reconstruct the game object from the loaded data
    loaded_game = Game()
    loaded_game.board = Game.Board()  # Use the nested Board class for clarity
    loaded_game.board.grid = [[None for _ in range(9)] for _ in range(9)]

    # Re-create Piece objects on the board
    board_data = data["board"]
    for r_idx, row in enumerate(board_data):
        for c_idx, symbol in enumerate(row):
            if symbol:
                piece_class, color = PIECE_MAP[symbol]
                # Convert 0-indexed from file to 1-indexed for model
                pos_tuple = (c_idx + 1, r_idx + 1)
                loaded_game.board.grid[c_idx + 1][r_idx + 1] = piece_class(color, pos_tuple)

    loaded_game.turn = PieceColor(data["turn"])
    loaded_game.board.moveHistory = data["history"]
    loaded_game.game_status = data["status"]
    loaded_game.winner = PieceColor(data["winner"]) if data.get("winner") else None
    loaded_game.player_white = data["players"]["white"]
    loaded_game.player_black = data["players"]["black"]

    game = loaded_game  # Replace the global game object with the loaded one

    return jsonify({"message": "Game state loaded successfully.", "state": get_current_state_json()}), 200


if __name__ == "__main__":
<<<<<<< HEAD
    # The following line is a runtime patch. It adds a helper method to the
    # `Game.Board` class to convert algebraic notation (e.g., 'a1') to the
    # 1-based coordinate system used internally by the `models.py` logic.
    Game.Board.algebraic_to_tuple = lambda self, alg_pos: (ord(alg_pos[0].lower()) - ord("a") + 1, int(alg_pos[1]))

    # Starts the Flask development server.
    app.run(debug=True, port=5001)
=======
    app.run(debug=True)
>>>>>>> 00ba151c

# --- END OF FILE app.py ---<|MERGE_RESOLUTION|>--- conflicted
+++ resolved
@@ -402,16 +402,6 @@
 
 
 if __name__ == "__main__":
-<<<<<<< HEAD
-    # The following line is a runtime patch. It adds a helper method to the
-    # `Game.Board` class to convert algebraic notation (e.g., 'a1') to the
-    # 1-based coordinate system used internally by the `models.py` logic.
-    Game.Board.algebraic_to_tuple = lambda self, alg_pos: (ord(alg_pos[0].lower()) - ord("a") + 1, int(alg_pos[1]))
-
-    # Starts the Flask development server.
-    app.run(debug=True, port=5001)
-=======
     app.run(debug=True)
->>>>>>> 00ba151c
 
 # --- END OF FILE app.py ---