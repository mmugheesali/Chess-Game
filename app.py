"""
app.py - Flask backend for Chess Game

This module provides the server-side logic for a web-based chess game.
It manages the game state, player actions, AI moves, leaderboard, and file I/O.

Key Features:
- RESTful API endpoints for game control, moves, state, leaderboard, save/load
- In-memory and file-based persistence for game state and leaderboard
- Handles both player-vs-player and player-vs-AI modes
- Uses models.py for chess logic and data structures
"""

import os
import json
import csv
from flask import Flask, request, jsonify, render_template, url_for, redirect
from models import Game, Difficulty, PieceColor, Pawn, Rook, Knight, Bishop, Queen, King, GameMode

app = Flask(__name__)

# --- File Configuration ---
GAME_STATE_FILE = "data/games.json"  # Path to the file for saving/loading game state.
LEADERBOARD_FILE = "data/leaderboard.csv"  # Path to the CSV file for storing player leaderboard data.

# In-memory game object, which will be synced with the file system.
# This global object holds the state of the currently active game.
game = Game()

# --- Mapping for Deserialization ---
# Maps character symbols back to their corresponding Piece classes and colors.
# This is used when loading a game state from a file or another serialized format.
PIECE_MAP = {
    "p": (Pawn, PieceColor.BLACK),
    "r": (Rook, PieceColor.BLACK),
    "n": (Knight, PieceColor.BLACK),
    "b": (Bishop, PieceColor.BLACK),
    "q": (Queen, PieceColor.BLACK),
    "k": (King, PieceColor.BLACK),
    "P": (Pawn, PieceColor.WHITE),
    "R": (Rook, PieceColor.WHITE),
    "N": (Knight, PieceColor.WHITE),
    "B": (Bishop, PieceColor.WHITE),
    "Q": (Queen, PieceColor.WHITE),
    "K": (King, PieceColor.WHITE),
}

# --- Helper Functions for File I/O and Serialization ---


def get_current_state_json():
    """Gets the current game state and formats it for a JSON response.

    If no game has been started, it returns an error dictionary. Otherwise,
    it calls the `get_game_state` method on the global `game` object.

    Returns:
        dict: A dictionary representing the current game state or an error message.
    """
    if game.game_status == "not_started":
        return {"error": "Game not started. Please POST to /start first."}

    state = game.get_game_state()
    return state


def update_leaderboard(winner_name, loser_name):
    """Reads, updates, and writes the leaderboard CSV file.

    This function is called when a game ends in a checkmate. It updates the win/loss
    records for the specified players. If a player is not already in the
    leaderboard, they are added.

    Args:
        winner_name (str): The name of the winning player.
        loser_name (str): The name of the losing player.
    """
    records = []
    player_found = {"winner": False, "loser": False}

    # Read existing data
    if os.path.exists(LEADERBOARD_FILE):
        with open(LEADERBOARD_FILE, mode="r", newline="") as f:
            reader = csv.DictReader(f)
            for row in reader:
                if row["player_name"] == winner_name:
                    row["wins"] = int(row["wins"]) + 1
                    player_found["winner"] = True
                elif row["player_name"] == loser_name:
                    row["losses"] = int(row["losses"]) + 1
                    player_found["loser"] = True
                records.append(row)

    # Add new players if they weren't in the file
    if not player_found["winner"]:
        records.append({"player_name": winner_name, "wins": 1, "losses": 0, "draws": 0})
    if not player_found["loser"]:
        records.append({"player_name": loser_name, "wins": 0, "losses": 1, "draws": 0})

    # Write all data back to the file
    with open(LEADERBOARD_FILE, mode="w", newline="") as f:
        fieldnames = ["player_name", "wins", "losses", "draws"]
        writer = csv.DictWriter(f, fieldnames=fieldnames)
        writer.writeheader()
        writer.writerows(records)


def algebraic_to_tuple(pos: str) -> tuple[int, int]:
    """Converts algebraic chess notation (e.g., 'e4') to a 0-indexed tuple.

    Args:
        pos (str): The algebraic notation string (e.g., 'a1', 'h8').

    Returns:
        tuple[int, int]: A 0-indexed (column, row) tuple. For example,
                         'a1' becomes (0, 0) and 'h8' becomes (7, 7).

    Raises:
        ValueError: If the input string is not valid algebraic notation.
    """
    if len(pos) != 2 or pos[0] not in "abcdefgh" or pos[1] not in "12345678":
        raise ValueError(f"Invalid chess position: {pos}")

    col = ord(pos[0]) - ord("a")  # 'a' -> 0, 'h' -> 7
    row = int(pos[1]) - 1  # '1' -> 0, '8' -> 7
    return (col, row)


# --- API Endpoints ---


@app.route("/")
def index():
    """Renders the main page.

    If a game is not active, it displays the starting page where users can
    set up a new game. If a game is already active, it redirects the user to the
    `/play` route to continue their game.
    """
    if game.game_status != "active":
        return render_template("starting_page.html")
    else:
        return redirect(url_for("play"))


@app.route("/play")
def play():
    """Renders the game board page.

    If a game is active, it displays the main `chess.html` template.
    If no game has been started, it redirects back to the index page.
    """
    if game.game_status == "not_started":
        return redirect(url_for("index"))
    return render_template("chess.html")


@app.route("/start", methods=["POST"])
def start_game():
    """Starts a new game.

    Initializes a new global `game` object based on the provided settings.
    This endpoint expects a JSON payload with player names and game mode.

    JSON Payload:
        {
            "player_white": "Player1",
            "player_black": "Player2",
            "game_mode": "player_vs_player" | "player_vs_ai",
            "difficulty": "easy" | "medium" | "hard" (optional, required for AI mode)
        }

    Returns:
        JSON: A success message and the initial game state, or an error message.
              (200 OK, 400 Bad Request)
    """
    global game
    data = request.get_json()
    if not data or "game_mode" not in data:
        return jsonify({"error": "Game mode must be provided."}), 400

    game_mode = data.get("game_mode")

    if game_mode == "player_vs_ai":
        if "player_white" not in data:
            return jsonify({"error": "Player name 'player_white' must be provided for player vs AI mode."}), 400

        difficulty_str = data.get("difficulty", "medium")
        try:
            difficulty = Difficulty(difficulty_str.lower())
        except ValueError:
            return jsonify({"error": "Invalid difficulty. Choose from 'easy', 'medium', or 'hard'."}), 400

        white_player = data["player_white"]
        black_player = f"AI ({difficulty.value.title()})"
        mode = GameMode.PLAYER_VS_AI

    elif game_mode == "player_vs_player":
        # Player vs Player mode
        if "player_white" not in data or "player_black" not in data:
            return jsonify({"error": "Player names 'player_white' and 'player_black' must be provided."}), 400

        difficulty = None
        white_player = data["player_white"]
        black_player = data["player_black"]
        mode = GameMode.PLAYER_VS_PLAYER

    else:
        return jsonify({"error": "Invalid game mode. Choose from 'player_vs_player', 'player_vs_ai', or 'ai_vs_ai'."}), 400

    game = Game()  # Create a fresh game instance
    game.start_game(difficulty, white_player, black_player, mode)

    return jsonify(
        {
            "message": f"New game started: {game.player_white} (White) vs. {game.player_black} (Black).",
            "state": get_current_state_json(),
        }
    ), 200


@app.route("/end", methods=["GET"])
def end_game():
    """Ends the current game and resets the global game object.

    This allows users to return to the starting screen to begin a new game
    without restarting the server.

    Returns:
        JSON: A confirmation message. (200 OK)
    """
    game.end_game()
    return jsonify({"message": "Game ended successfully. You can start a new game."}), 200


@app.route("/state", methods=["GET"])
def get_state():
    """Returns the current state of the game.

    This is a public API endpoint for fetching the complete game state, including
    the board layout, current turn, game status, and player information.

    Returns:
        JSON: The current game state object, or an error if the game is not
              started. (200 OK, 404 Not Found)
    """
    state_data = get_current_state_json()
    if "error" in state_data:
        return jsonify(state_data), 404
    return jsonify(state_data), 200


@app.route("/move", methods=["POST"])
def make_move():
    """Accepts a move, validates it, and updates the board.

    This endpoint processes a player's move. It validates the move's legality
    through the `game.make_move` method. If the move results in a checkmate,
    it updates the leaderboard.

    JSON Payload:
        {
            "from": "e2",
            "to": "e4"
        }

    Returns:
        JSON: A success message and the updated game state, or an error message
              explaining why the move was invalid. (200 OK, 400 Bad Request)
    """
    if game.game_status != "active":
        return jsonify({"error": f"Game not active (status: {game.game_status}). Please start a new game."}), 400

    data = request.get_json()
    if not data or "from" not in data or "to" not in data:
        return jsonify({"error": "Move requires 'from' and 'to' positions in algebraic notation (e.g., 'e2')."}), 400

    try:
        start_pos = algebraic_to_tuple(data["from"])
        end_pos = algebraic_to_tuple(data["to"])
    except ValueError:
        return jsonify({"error": "Invalid algebraic notation. Use format like 'a2'."}), 400

    success, message = game.make_move(start_pos, end_pos)

    if success:
        # Check if the game ended to update the leaderboard
        if game.game_status == "checkmate":
            winner = game.player_white if game.winner == PieceColor.WHITE else game.player_black
            loser = game.player_black if game.winner == PieceColor.WHITE else game.player_white
            update_leaderboard(winner, loser)
            message = f"Checkmate! {winner} wins."

        response = {"message": message, "state": get_current_state_json()}
        return jsonify(response), 200
    else:
        return jsonify({"error": message}), 400


@app.route("/ai-move", methods=["POST"])
def ai_move():
    """Processes a move made by the AI.
    This endpoint is called when the AI needs to make a move in a player vs AI game.
    It checks if the game is active, then calls the `make_ai_move` method on the
    global `game` object to let the AI make its move.
    Returns:
        JSON: A success message with the AI's move and the updated game state,
              or an error message if the game is not active or the AI cannot move.
              (200 OK, 400 Bad Request)
    """
    if game.game_status != "active":
        return jsonify({"error": f"Game not active (status: {game.game_status})."}), 400

    success, message = game.make_ai_move()

    if success:
        # Check if the game ended to update the leaderboard
        if game.game_status == "checkmate":
            winner = game.player_white if game.winner == PieceColor.WHITE else game.player_black
            message = f"Checkmate! {winner} wins."

        response = {"message": message, "state": get_current_state_json()}
        return jsonify(response), 200
    else:
        return jsonify({"error": message}), 400


@app.route("/possible-moves", methods=["GET"])
def get_moves_for_piece():
    """
    Returns possible moves for a piece at a given square.
    This endpoint accepts a square in algebraic notation (e.g., 'e4') and returns
    a list of possible moves for the piece at that square.
    Query Parameters:
        square (str): The algebraic notation of the square (e.g., 'e4').
    Returns:
        JSON: A list of possible moves for the piece at the specified square,
              or an error if the square is invalid or no piece exists there.
              (200 OK, 400 Bad Request)
    """
    square = request.args.get("square")
    if not square:
        return jsonify({"error": "A 'square' parameter is required."}), 400

    try:
        pos_tuple = algebraic_to_tuple(square)
    except ValueError:
        return jsonify({"error": "Invalid algebraic notation for square."}), 400

    possible_moves = game.get_possible_moves(pos_tuple)
    return jsonify({"possible_moves": possible_moves}), 200


@app.route("/leaderboard", methods=["GET"])
def get_leaderboard():
    """Returns leaderboard data from the CSV file.

    Reads the `leaderboard.csv` file, converts its contents to a list of
    JSON objects, sorts them by wins in descending order, and returns the list.

    Returns:
        JSON: A list of player objects, each with 'player_name', 'wins',
              'losses', and 'draws'. The list is sorted by wins. (200 OK)
    """
    if not os.path.exists(LEADERBOARD_FILE):
        return jsonify([]), 200  # Return empty list if file doesn't exist

    leaderboard = []
    with open(LEADERBOARD_FILE, mode="r", newline="") as f:
        reader = csv.DictReader(f)
        for row in reader:
            # Convert numbers to int for proper JSON typing
            row["wins"] = int(row["wins"])
            row["losses"] = int(row["losses"])
            row["draws"] = int(row["draws"])
            leaderboard.append(row)

    # Sort by wins, descending
    leaderboard.sort(key=lambda x: x["wins"], reverse=True)
    return jsonify(leaderboard), 200


@app.route("/save", methods=["POST"])
def save_game_to_file():
    """Saves the current game state to `games.json`.

    Serializes the current in-memory `game` object and writes it to the
    `GAME_STATE_FILE`.

    Returns:
        JSON: A success message, or an error if there is no active game
              to save. (200 OK, 400 Bad Request)
    """
    if game.game_status == "not_started":
        return jsonify({"error": "No active game to save."}), 400

    # Create a dictionary matching the required file format
    state_to_save = {
        "game_id": 1,  # Using a static ID as per the example
        "game": get_current_state_json(),
    }

    with open(GAME_STATE_FILE, "w") as f:
        json.dump(state_to_save, f, indent=4)

    return jsonify({"message": f"Game state saved to {GAME_STATE_FILE}."}), 200


@app.route("/load", methods=["GET"])
def load_game_from_file():
    """Loads a saved game state from `games.json`.

    Reads the `GAME_STATE_FILE`, reconstructs the `Game` object from the
    JSON data, and replaces the global `game` instance with the loaded game.
    This allows play to resume from a previously saved state.

    Returns:
        JSON: A success message and the loaded game state, or an error if
              the file doesn't exist. (200 OK, 404 Not Found)
    """
    global game
    if not os.path.exists(GAME_STATE_FILE):
        return jsonify({"error": f"No saved game file found at {GAME_STATE_FILE}."}), 404

    with open(GAME_STATE_FILE, "r") as f:
        data = json.load(f)

    # Reconstruct the game object from the loaded data
    loaded_game = Game()
    loaded_game.board = Game.Board()  # Use the nested Board class for clarity
    loaded_game.board.grid = [[None for _ in range(9)] for _ in range(9)]

    # Re-create Piece objects on the board
    board_data = data["board"]
    for r_idx, row in enumerate(board_data):
        for c_idx, symbol in enumerate(row):
            if symbol:
                piece_class, color = PIECE_MAP[symbol]
                # Convert 0-indexed from file to 1-indexed for model
                pos_tuple = (c_idx + 1, r_idx + 1)
                loaded_game.board.grid[c_idx + 1][r_idx + 1] = piece_class(color, pos_tuple)

    loaded_game.turn = PieceColor(data["turn"])
    loaded_game.board.moveHistory = data["history"]
    loaded_game.game_status = data["status"]
    loaded_game.winner = PieceColor(data["winner"]) if data.get("winner") else None
    loaded_game.player_white = data["players"]["white"]
    loaded_game.player_black = data["players"]["black"]

    game = loaded_game  # Replace the global game object with the loaded one

    return jsonify({"message": "Game state loaded successfully.", "state": get_current_state_json()}), 200


if __name__ == "__main__":
<<<<<<< HEAD
    app.run(debug=True)
=======
    app.run(debug=True)

# --- END OF FILE app.py ---
>>>>>>> ac9f30fe
<|MERGE_RESOLUTION|>--- conflicted
+++ resolved
@@ -453,10 +453,6 @@
 
 
 if __name__ == "__main__":
-<<<<<<< HEAD
     app.run(debug=True)
-=======
-    app.run(debug=True)
-
-# --- END OF FILE app.py ---
->>>>>>> ac9f30fe
+
+# --- END OF FILE app.py ---